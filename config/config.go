--- conflicted
+++ resolved
@@ -34,16 +34,10 @@
 
 // TezosConfig contains the configuration related to tezos network
 type TezosConfig struct {
-<<<<<<< HEAD
 	Keys              []string `yaml:"keys" validate:"dive,startswith=tz2|startswith=tz3,len=36"`
 	AllowedOperations []string `yaml:"allowed_operations" validate:"dive,oneof=generic block endorsement"`
 	AllowedKinds      []string `yaml:"allowed_kinds" validate:"dive,oneof=transaction proposal ballot"`
-=======
-	Keys              []string
-	AllowedOperations []string `yaml:"allowed_operations"`
-	AllowedKinds      []string `yaml:"allowed_kinds"`
 	LogPayloads       bool     `yaml:"log_payloads"`
->>>>>>> 5674f839
 }
 
 // Config contains all the configuration necessary to run the signatory
