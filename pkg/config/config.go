package config

import (
	"encoding/json"
	"errors"
	"io/ioutil"

	"github.com/go-playground/validator/v10"
	yaml "gopkg.in/yaml.v3"
)

// ServerConfig contains the information necessary to the tezos signing server
type ServerConfig struct {
	Address        string          `yaml:"address" validate:"required,hostname_port"`
	UtilityAddress string          `yaml:"utility_address" validate:"required,hostname_port"`
	AuthorizedKeys *AuthorizedKeys `yaml:"authorized_keys"`
}

// TezosConfig contains the configuration related to tezos network
type TezosConfig map[string]*TezosPolicy

// TezosPolicy contains policy definition for a specific address
type TezosPolicy struct {
<<<<<<< HEAD
	AllowedOperations []string        `yaml:"allowed_operations" validate:"dive,oneof=generic block endorsement"`
	AllowedKinds      []string        `yaml:"allowed_kinds" validate:"dive,oneof=endorsement seed_nonce_revelation activate_account ballot reveal transaction origination delegation"`
	LogPayloads       bool            `yaml:"log_payloads"`
	AuthorizedKeys    *AuthorizedKeys `yaml:"authorized_keys"`
=======
	AllowedOperations []string `yaml:"allowed_operations" validate:"dive,oneof=generic block endorsement"`
	AllowedKinds      []string `yaml:"allowed_kinds" validate:"dive,oneof=endorsement seed_nonce_revelation double_endorsement_evidence double_baking_evidence activate_account ballot proposals reveal transaction origination delegation"`
	LogPayloads       bool     `yaml:"log_payloads"`
>>>>>>> 28c5ba9c
}

// VaultConfig represents single vault instance
type VaultConfig struct {
	Driver string    `yaml:"driver" validate:"required"`
	Config yaml.Node `yaml:"config"`
}

// Config contains all the configuration necessary to run the signatory
type Config struct {
	Vaults map[string]*VaultConfig `yaml:"vaults" validate:"gt=0,dive,required"`
	Tezos  TezosConfig             `yaml:"tezos" validate:"dive,keys,startswith=tz1|startswith=tz2|startswith=tz3,len=36,endkeys,dive"`
	Server ServerConfig            `yaml:"server"`
}

// Read read the config from a file
func (c *Config) Read(file string) error {
	yamlFile, err := ioutil.ReadFile(file)
	if err != nil {
		return err
	}
	if err = yaml.Unmarshal(yamlFile, c); err != nil {
		return err
	}

	return nil
}

// Validator returns new validator instance
func Validator() *validator.Validate {
	return validator.New()
}

// AuthorizedKeys keeps list of authorized public keys
type AuthorizedKeys struct {
	value string
	list  []*AuthorizedKeys
}

// List returns all keys as a string slice
func (a *AuthorizedKeys) List() []string {
	if a.list != nil {
		var ret []string
		for _, v := range a.list {
			ret = append(ret, v.List()...)
		}
		return ret
	}
	return []string{a.value}
}

// UnmarshalYAML implements yaml.Unmarshaler
func (a *AuthorizedKeys) UnmarshalYAML(value *yaml.Node) error {
	var target interface{}
	switch value.Kind {
	case yaml.ScalarNode:
		target = &a.value
	case yaml.SequenceNode:
		target = &a.list
	default:
		return errors.New("can't decode YAML node")
	}
	if err := value.Decode(target); err != nil {
		return err
	}
	return nil
}

// MarshalJSON implements json.Marshaler
func (a *AuthorizedKeys) MarshalJSON() ([]byte, error) {
	return json.Marshal(a.List())
}<|MERGE_RESOLUTION|>--- conflicted
+++ resolved
@@ -21,16 +21,10 @@
 
 // TezosPolicy contains policy definition for a specific address
 type TezosPolicy struct {
-<<<<<<< HEAD
 	AllowedOperations []string        `yaml:"allowed_operations" validate:"dive,oneof=generic block endorsement"`
-	AllowedKinds      []string        `yaml:"allowed_kinds" validate:"dive,oneof=endorsement seed_nonce_revelation activate_account ballot reveal transaction origination delegation"`
+	AllowedKinds      []string        `yaml:"allowed_kinds" validate:"dive,oneof=endorsement seed_nonce_revelation double_endorsement_evidence double_baking_evidence activate_account ballot proposals reveal transaction origination delegation"`
 	LogPayloads       bool            `yaml:"log_payloads"`
 	AuthorizedKeys    *AuthorizedKeys `yaml:"authorized_keys"`
-=======
-	AllowedOperations []string `yaml:"allowed_operations" validate:"dive,oneof=generic block endorsement"`
-	AllowedKinds      []string `yaml:"allowed_kinds" validate:"dive,oneof=endorsement seed_nonce_revelation double_endorsement_evidence double_baking_evidence activate_account ballot proposals reveal transaction origination delegation"`
-	LogPayloads       bool     `yaml:"log_payloads"`
->>>>>>> 28c5ba9c
 }
 
 // VaultConfig represents single vault instance
