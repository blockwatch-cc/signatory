--- conflicted
+++ resolved
@@ -133,28 +133,6 @@
 	copy(data[len(p):], payload)
 
 	return base58.CheckEncode(data, prefix.ver()), nil
-<<<<<<< HEAD
-}
-
-// EncodeSignature returns encoded version of a digital signature
-func EncodeSignature(sig cryptoutils.Signature) (res string, err error) {
-	var data []byte
-	switch s := sig.(type) {
-	case cryptoutils.ED25519Signature:
-		data = s
-	case *cryptoutils.ECDSASignature:
-		sr := s.R.Bytes()
-		ss := s.S.Bytes()
-		if len(sr) > 32 || len(ss) > 32 {
-			return "", errors.New("tezos: invalid signature size") // unlikely
-		}
-		data = make([]byte, 64)
-		copy(data[32-len(sr):], sr)
-		copy(data[64-len(ss):], ss)
-	default:
-		return "", fmt.Errorf("tezos: unknown signature type %T (%v)", sig, sig)
-	}
-	return encodeBase58(pGenericSignature, data)
 }
 
 func DecodeChainID(src string) (res [4]byte, err error) {
@@ -177,6 +155,4 @@
 	}
 	copy(res[:], cid)
 	return
-=======
->>>>>>> aeef825f
 }